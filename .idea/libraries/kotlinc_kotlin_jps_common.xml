--- conflicted
+++ resolved
@@ -1,20 +1,4 @@
 <component name="libraryTable">
-<<<<<<< HEAD
-  <library name="kotlinc.kotlin-jps-common" type="repository">
-    <properties include-transitive-deps="false" maven-id="org.jetbrains.kotlin:kotlin-jps-common-for-ide:2.0.0-dev-8733">
-      <verification>
-        <artifact url="file://$MAVEN_REPOSITORY$/org/jetbrains/kotlin/kotlin-jps-common-for-ide/2.0.0-dev-8733/kotlin-jps-common-for-ide-2.0.0-dev-8733.jar">
-          <sha256sum>579bc5958c5c4db3ff35ddb77de8fe2c9dc0cc152c42408c4f6e6d54ddc67375</sha256sum>
-        </artifact>
-      </verification>
-    </properties>
-    <CLASSES>
-      <root url="jar://$MAVEN_REPOSITORY$/org/jetbrains/kotlin/kotlin-jps-common-for-ide/2.0.0-dev-8733/kotlin-jps-common-for-ide-2.0.0-dev-8733.jar!/" />
-    </CLASSES>
-    <JAVADOC />
-    <SOURCES>
-      <root url="jar://$MAVEN_REPOSITORY$/org/jetbrains/kotlin/kotlin-jps-common-for-ide/2.0.0-dev-8733/kotlin-jps-common-for-ide-2.0.0-dev-8733-sources.jar!/" />
-=======
   <library name="kotlinc.kotlin-jps-common">
     <CLASSES>
       <root url="jar://$PROJECT_DIR$/../build/repo/org/jetbrains/kotlin/kotlin-jps-common-for-ide/2.0.255-dev-255/kotlin-jps-common-for-ide-2.0.255-dev-255.jar!/" />
@@ -22,7 +6,6 @@
     <JAVADOC />
     <SOURCES>
       <root url="jar://$PROJECT_DIR$/../build/repo/org/jetbrains/kotlin/kotlin-jps-common-for-ide/2.0.255-dev-255/kotlin-jps-common-for-ide-2.0.255-dev-255-sources.jar!/" />
->>>>>>> 2edf2c5a
     </SOURCES>
   </library>
 </component>
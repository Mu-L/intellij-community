<component name="libraryTable">
<<<<<<< HEAD
  <library name="kotlinc.kotlin-scripting-common" type="repository">
    <properties include-transitive-deps="false" maven-id="org.jetbrains.kotlin:kotlin-scripting-common:2.0.0-dev-8733">
      <verification>
        <artifact url="file://$MAVEN_REPOSITORY$/org/jetbrains/kotlin/kotlin-scripting-common/2.0.0-dev-8733/kotlin-scripting-common-2.0.0-dev-8733.jar">
          <sha256sum>53c1a1e51f53a80619e4eb181413a5f5b454e8a0cf051ec22e42889c8519a286</sha256sum>
        </artifact>
      </verification>
    </properties>
    <CLASSES>
      <root url="jar://$MAVEN_REPOSITORY$/org/jetbrains/kotlin/kotlin-scripting-common/2.0.0-dev-8733/kotlin-scripting-common-2.0.0-dev-8733.jar!/" />
    </CLASSES>
    <JAVADOC />
    <SOURCES>
      <root url="jar://$MAVEN_REPOSITORY$/org/jetbrains/kotlin/kotlin-scripting-common/2.0.0-dev-8733/kotlin-scripting-common-2.0.0-dev-8733-sources.jar!/" />
=======
  <library name="kotlinc.kotlin-scripting-common">
    <CLASSES>
      <root url="jar://$PROJECT_DIR$/../build/repo/org/jetbrains/kotlin/kotlin-scripting-common/2.0.255-dev-255/kotlin-scripting-common-2.0.255-dev-255.jar!/" />
    </CLASSES>
    <JAVADOC />
    <SOURCES>
      <root url="jar://$PROJECT_DIR$/../build/repo/org/jetbrains/kotlin/kotlin-scripting-common/2.0.255-dev-255/kotlin-scripting-common-2.0.255-dev-255-sources.jar!/" />
>>>>>>> 2edf2c5a
    </SOURCES>
  </library>
</component><|MERGE_RESOLUTION|>--- conflicted
+++ resolved
@@ -1,20 +1,4 @@
 <component name="libraryTable">
-<<<<<<< HEAD
-  <library name="kotlinc.kotlin-scripting-common" type="repository">
-    <properties include-transitive-deps="false" maven-id="org.jetbrains.kotlin:kotlin-scripting-common:2.0.0-dev-8733">
-      <verification>
-        <artifact url="file://$MAVEN_REPOSITORY$/org/jetbrains/kotlin/kotlin-scripting-common/2.0.0-dev-8733/kotlin-scripting-common-2.0.0-dev-8733.jar">
-          <sha256sum>53c1a1e51f53a80619e4eb181413a5f5b454e8a0cf051ec22e42889c8519a286</sha256sum>
-        </artifact>
-      </verification>
-    </properties>
-    <CLASSES>
-      <root url="jar://$MAVEN_REPOSITORY$/org/jetbrains/kotlin/kotlin-scripting-common/2.0.0-dev-8733/kotlin-scripting-common-2.0.0-dev-8733.jar!/" />
-    </CLASSES>
-    <JAVADOC />
-    <SOURCES>
-      <root url="jar://$MAVEN_REPOSITORY$/org/jetbrains/kotlin/kotlin-scripting-common/2.0.0-dev-8733/kotlin-scripting-common-2.0.0-dev-8733-sources.jar!/" />
-=======
   <library name="kotlinc.kotlin-scripting-common">
     <CLASSES>
       <root url="jar://$PROJECT_DIR$/../build/repo/org/jetbrains/kotlin/kotlin-scripting-common/2.0.255-dev-255/kotlin-scripting-common-2.0.255-dev-255.jar!/" />
@@ -22,7 +6,6 @@
     <JAVADOC />
     <SOURCES>
       <root url="jar://$PROJECT_DIR$/../build/repo/org/jetbrains/kotlin/kotlin-scripting-common/2.0.255-dev-255/kotlin-scripting-common-2.0.255-dev-255-sources.jar!/" />
->>>>>>> 2edf2c5a
     </SOURCES>
   </library>
 </component>
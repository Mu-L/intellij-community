--- conflicted
+++ resolved
@@ -5,13 +5,8 @@
 def download_file(name, url, sha256):
     _files.append(struct(name = name, url = url, sha256 = sha256))
 
-<<<<<<< HEAD
-kotlinCompilerCliVersion = "2.3.0-dev-9317"
+kotlinCompilerCliVersion = "2.3.255-dev-255"
 kotlincKotlinJpsPluginTestsVersion = "2.2.20"
-=======
-kotlinCompilerCliVersion = "2.3.255-dev-255"
-kotlincKotlinJpsPluginTestsVersion = "2.2.0"
->>>>>>> 5414869a
 
 download_file(
   name = "kotlinx-serialization-core-1.7.1.jar",

// Copyright 2000-2023 JetBrains s.r.o. and contributors. Use of this source code is governed by the Apache 2.0 license.
package org.jetbrains.kotlin.idea.k2.codeinsight.quickDoc

import com.intellij.codeInsight.documentation.DocumentationManagerUtil
import com.intellij.codeInsight.navigation.targetPresentation
import com.intellij.lang.documentation.DocumentationSettings
import com.intellij.lang.java.JavaDocumentationProvider
import com.intellij.model.Pointer
import com.intellij.openapi.util.text.HtmlChunk
import com.intellij.platform.backend.documentation.DocumentationResult
import com.intellij.platform.backend.documentation.DocumentationTarget
import com.intellij.platform.backend.presentation.TargetPresentation
import com.intellij.pom.Navigatable
import com.intellij.psi.PsiElement
import com.intellij.psi.PsiMethod
import com.intellij.psi.PsiWhiteSpace
import com.intellij.psi.createSmartPointer
import org.jetbrains.annotations.Nls
import org.jetbrains.kotlin.analysis.api.KaSession
import org.jetbrains.kotlin.analysis.api.analyze
import org.jetbrains.kotlin.analysis.api.resolution.successfulFunctionCallOrNull
import org.jetbrains.kotlin.analysis.api.resolution.symbol
import org.jetbrains.kotlin.analysis.api.symbols.*
import org.jetbrains.kotlin.analysis.api.symbols.markers.KaNamedSymbol
import org.jetbrains.kotlin.asJava.LightClassUtil
import org.jetbrains.kotlin.asJava.elements.KtLightDeclaration
import org.jetbrains.kotlin.builtins.StandardNames
import org.jetbrains.kotlin.idea.base.resources.KotlinBundle
import org.jetbrains.kotlin.idea.kdoc.*
import org.jetbrains.kotlin.idea.kdoc.KDocRenderer.appendHighlighted
import org.jetbrains.kotlin.idea.kdoc.KDocRenderer.createHighlightingManager
import org.jetbrains.kotlin.idea.kdoc.KDocRenderer.generateJavadoc
import org.jetbrains.kotlin.idea.kdoc.KDocRenderer.renderKDoc
import org.jetbrains.kotlin.idea.references.mainReference
import org.jetbrains.kotlin.idea.search.ExpectActualSupport
import org.jetbrains.kotlin.kdoc.psi.api.KDoc
import org.jetbrains.kotlin.kdoc.psi.impl.KDocSection
import org.jetbrains.kotlin.lexer.KtTokens
import org.jetbrains.kotlin.psi.*
import org.jetbrains.kotlin.psi.psiUtil.*

internal class KotlinDocumentationTarget(val element: PsiElement, private val originalElement: PsiElement?) : DocumentationTarget {
    override fun createPointer(): Pointer<out DocumentationTarget> {
        val elementPtr = element.createSmartPointer()
        val originalElementPtr = originalElement?.createSmartPointer()
        return Pointer {
            val element = elementPtr.dereference() ?: return@Pointer null
            KotlinDocumentationTarget(element, originalElementPtr?.dereference())
        }
    }

    override fun computePresentation(): TargetPresentation {
        return targetPresentation(element)
    }

    override fun computeDocumentationHint(): String? {
        return computeLocalDocumentation(element, originalElement, true)
    }

    override val navigatable: Navigatable?
        get() = element as? Navigatable

    override fun computeDocumentation(): DocumentationResult? {
        @Suppress("HardCodedStringLiteral") val html =
            computeLocalDocumentation(element, originalElement, false) ?: return null
        return DocumentationResult.documentation(html)
    }
}

private fun computeLocalDocumentation(element: PsiElement, originalElement: PsiElement?, quickNavigation: Boolean): String? {
    when {
      element is PsiWhiteSpace -> {
          val itElement = findElementWithText(originalElement, StandardNames.IMPLICIT_LAMBDA_PARAMETER_NAME.identifier)
          val itReference = itElement?.getParentOfType<KtNameReferenceExpression>(false)
          if (itReference != null) {
              return buildString {
                  renderKotlinDeclaration(
                      itReference.mainReference.resolve() as KtFunctionLiteral,
                      quickNavigation,
                      symbolFinder = { (it as? KaFunctionLikeSymbol)?.valueParameters?.firstOrNull() })
              }
          }
      }
      element is KtTypeReference -> {
          val declaration = element.parent
          if (declaration is KtCallableDeclaration &&
              declaration.receiverTypeReference == element &&
              findElementWithText(originalElement, "this") != null
          ) {
              return computeLocalDocumentation(declaration, originalElement, quickNavigation)
          }
      }
      element is KtClass && element.isEnum() -> {
          return buildString {
              renderEnumSpecialFunction(originalElement, element, quickNavigation)
          }
      }
      element is KtEnumEntry && !quickNavigation -> {
          val ordinal = element.containingClassOrObject?.body?.run { getChildrenOfType<KtEnumEntry>().indexOf(element) }

          val project = element.project
          return buildString {
              renderKotlinDeclaration(element, false) {
                  definition {
                      it.inherit()
                      ordinal?.let {
                          append("<br>")
                          appendHighlighted("// ", project) { asInfo }
                          appendHighlighted(KotlinBundle.message("quick.doc.text.enum.ordinal", ordinal), project) { asInfo }
                      }
                  }
              }
          }
      }
      element is KtDeclaration -> {
          return buildString {
              renderKotlinDeclaration(element, quickNavigation)
          }
      }
      element is KtLightDeclaration<*, *> -> {
          val origin = element.kotlinOrigin ?: return null
          return computeLocalDocumentation(origin, element, quickNavigation)
      }
      element is KtValueArgumentList -> {
          val referenceExpression = element.prevSibling as? KtSimpleNameExpression ?: return null
          val calledElement = referenceExpression.mainReference.resolve()
          if (calledElement is KtNamedFunction || calledElement is KtConstructor<*>) {
              // In case of Kotlin function or constructor
              return computeLocalDocumentation(calledElement as KtExpression, element, quickNavigation)
          }
          else if (calledElement is PsiMethod) {
              return JavaDocumentationProvider().generateDoc(calledElement, referenceExpression)
          }
      }
      element is KtCallExpression -> {
          val calledElement = element.referenceExpression()?.mainReference?.resolve() ?: return null
          return computeLocalDocumentation(calledElement, originalElement, quickNavigation)
      }
      element.isModifier() -> {
          when (element.text) {
              KtTokens.LATEINIT_KEYWORD.value -> return KotlinBundle.message("quick.doc.text.lateinit")
              KtTokens.TAILREC_KEYWORD.value -> return KotlinBundle.message("quick.doc.text.tailrec")
          }
      }
    }
    return null
}

context(KaSession)
private fun getContainerInfo(ktDeclaration: KtDeclaration): HtmlChunk {
    val containingSymbol = ktDeclaration.getSymbol().getContainingSymbol()
    val fqName = (containingSymbol as? KaClassLikeSymbol)?.classId?.asFqNameString()
        ?: (ktDeclaration.containingFile as? KtFile)?.packageFqName?.takeIf { !it.isRoot }?.asString()

    val fqNameSection = fqName?.let {
        @Nls val link = StringBuilder()
        val highlighted = if (DocumentationSettings.isSemanticHighlightingOfLinksEnabled()) {
            KDocRenderer.highlight(it, ktDeclaration.project) { asClassName }
        } else {
            it
        }

        DocumentationManagerUtil.createHyperlink(link, it, highlighted, false, false)
        HtmlChunk.fragment(
            HtmlChunk.tag("icon").attr("src", "/org/jetbrains/kotlin/idea/icons/classKotlin.svg"),
            HtmlChunk.nbsp(),
            HtmlChunk.raw(link.toString()),
            HtmlChunk.br()
        )
    } ?: HtmlChunk.empty()

    val fileNameSection = ktDeclaration.containingFile
        ?.name
        ?.takeIf { containingSymbol == null }
        ?.let {
            HtmlChunk.fragment(
                HtmlChunk.tag("icon").attr("src", "/org/jetbrains/kotlin/idea/icons/kotlin_file.svg"),
                HtmlChunk.nbsp(),
                HtmlChunk.text(it),
                HtmlChunk.br()
            )
        }
        ?: HtmlChunk.empty()

    return HtmlChunk.fragment(fqNameSection, fileNameSection)
}

private fun @receiver:Nls StringBuilder.renderEnumSpecialFunction(
    originalElement: PsiElement?,
    element: KtClass,
    quickNavigation: Boolean
) {
    val referenceExpression = originalElement?.getNonStrictParentOfType<KtReferenceExpression>()
    if (referenceExpression != null) {
        // When caret on special enum function (e.g. SomeEnum.values<caret>())
        // element is not an KtReferenceExpression, but KtClass of enum
        // so reference extracted from originalElement
        analyze(referenceExpression) {
<<<<<<< HEAD
            val symbol = referenceExpression.resolveCall()?.successfulFunctionCallOrNull()?.partiallyAppliedSymbol?.symbol as? KaNamedSymbol
            val name = symbol?.name?.asString()
            if (name != null && symbol is KaDeclarationSymbol) {
                val containingClass = symbol.getContainingSymbol() as? KaClassOrObjectSymbol
                val superClasses = containingClass?.superTypes?.mapNotNull { t -> t.expandedClassSymbol }
=======
            val symbol = referenceExpression.resolveCallOld()?.successfulFunctionCallOrNull()?.partiallyAppliedSymbol?.symbol as? KtNamedSymbol
            val name = symbol?.name?.asString()
            if (name != null && symbol is KtDeclarationSymbol) {
                val containingClass = symbol.getContainingSymbol() as? KtClassOrObjectSymbol
                val superClasses = containingClass?.superTypes?.mapNotNull { t -> t.expandedSymbol }
>>>>>>> f8d0b80e
                val kdoc = superClasses?.firstNotNullOfOrNull { superClass ->
                    val navigationElement = superClass.psi?.navigationElement
                    if (navigationElement is KtElement && navigationElement.containingKtFile.isCompiled) {
                        null //no need to search documentation in decompiled code
                    } else {
                        navigationElement?.findDescendantOfType<KDoc> { doc ->
                            doc.getChildrenOfType<KDocSection>().any { it.findTagByName(name) != null }
                        }
                    }
                }

                renderKotlinSymbol(symbol, element, false, false) {
                    if (!quickNavigation && kdoc != null) {
                        description {
                            renderKDoc(kdoc.getDefaultSection())
                        }
                    }
                }
                return
            }
        }
    }
    renderKotlinDeclaration(element, quickNavigation)
}

private fun findElementWithText(element: PsiElement?, text: String): PsiElement? {
    return when {
        element == null -> null
        element.text == text -> element
        element.prevLeaf()?.text == text -> element.prevLeaf()
        else -> null
    }
}

internal fun PsiElement?.isModifier() =
    this != null && parent is KtModifierList && KtTokens.MODIFIER_KEYWORDS_ARRAY.firstOrNull { it.value == text } != null

private fun @receiver:Nls StringBuilder.renderKotlinDeclaration(
    declaration: KtDeclaration,
    onlyDefinition: Boolean,
    symbolFinder: KaSession.(KtSymbol) -> KtSymbol? = { it },
    preBuild: KDocTemplate.() -> Unit = {}
) {
    analyze(declaration) {
        // it's not possible to create symbol for function type parameter, so we need to process this case separately
        // see KTIJ-22404 and KTIJ-25653
        if (declaration is KtParameter && declaration.isFunctionTypeParameter) {
            val definition = KotlinIdeDeclarationRenderer(createHighlightingManager(declaration.project)).renderFunctionTypeParameter(declaration) ?: return

            insert(KDocTemplate()) {
                definition {
                    append(definition)
                }
            }
            return
        }

        val symbol = symbolFinder(declaration.getSymbol())
        if (symbol !is KaDeclarationSymbol) return

        renderKotlinSymbol(symbol, declaration, onlyDefinition, true, preBuild)
    }
}

context(KaSession)
private fun renderKDoc(
    symbol: KtSymbol,
    stringBuilder: StringBuilder,
) {
    val declaration = symbol.psi as? KtElement
    val kDoc = findKDoc(symbol)
    if (kDoc != null) {
        stringBuilder.renderKDoc(kDoc.contentTag, kDoc.sections)
        return
    }
    if (declaration is KtSecondaryConstructor) {
        declaration.getContainingClassOrObject().findKDocByPsi()?.let {
            stringBuilder.renderKDoc(it.contentTag, it.sections)
        }
    } else if (declaration is KtFunction &&
        symbol is KaCallableSymbol &&
        symbol.getAllOverriddenSymbols().any { it.psi is PsiMethod }) {
        LightClassUtil.getLightClassMethod(declaration)?.let {
            stringBuilder.insert(KDocTemplate.DescriptionBodyTemplate.FromJava()) {
                body = generateJavadoc(it)
            }
        }
    }
}

context(KaSession)
private fun findKDoc(symbol: KtSymbol): KDocContent? {
    val ktElement = symbol.psi?.navigationElement as? KtElement
    ktElement?.findKDocByPsi()?.let {
        return it
    }

    if (symbol is KaCallableSymbol) {
        symbol.getAllOverriddenSymbols().forEach { overrider ->
            findKDoc(overrider)?.let {
                return it
            }
        }
    }

    if (symbol is KaValueParameterSymbol) {
        val containingSymbol = symbol.getContainingSymbol() as? KaFunctionSymbol
        if (containingSymbol != null) {
            val idx = containingSymbol.valueParameters.indexOf(symbol)
            containingSymbol.getExpectsForActual().filterIsInstance<KaFunctionSymbol>().mapNotNull { expectFunction ->
                findKDoc(expectFunction.valueParameters[idx])
            }.firstOrNull()?.let { return it }
        }
    }

    return (symbol as? KaDeclarationSymbol)?.getExpectsForActual()?.mapNotNull { declarationSymbol -> findKDoc(declarationSymbol) }?.firstOrNull()
}

context(KaSession)
private fun @receiver:Nls StringBuilder.renderKotlinSymbol(symbol: KaDeclarationSymbol,
                                                           declaration: KtDeclaration,
                                                           onlyDefinition: Boolean,
                                                           passContainerInfo: Boolean = true,
                                                           preBuild: KDocTemplate.() -> Unit = {}) {
    insert(KDocTemplate()) {
        definition {
            append(symbol.render(KotlinIdeDeclarationRenderer(createHighlightingManager(declaration.project), symbol).renderer))
        }

        if (!onlyDefinition) {
            description {
                renderKDoc(symbol, this)
            }
        }

        if (passContainerInfo) {
            getContainerInfo(declaration).toString().takeIf { it.isNotBlank() }?.let { info ->
                containerInfo {
                    append(info)
                }
            }
        }
        preBuild()
    }
}<|MERGE_RESOLUTION|>--- conflicted
+++ resolved
@@ -196,19 +196,11 @@
         // element is not an KtReferenceExpression, but KtClass of enum
         // so reference extracted from originalElement
         analyze(referenceExpression) {
-<<<<<<< HEAD
-            val symbol = referenceExpression.resolveCall()?.successfulFunctionCallOrNull()?.partiallyAppliedSymbol?.symbol as? KaNamedSymbol
+            val symbol = referenceExpression.resolveCallOld()?.successfulFunctionCallOrNull()?.partiallyAppliedSymbol?.symbol as? KaNamedSymbol
             val name = symbol?.name?.asString()
             if (name != null && symbol is KaDeclarationSymbol) {
                 val containingClass = symbol.getContainingSymbol() as? KaClassOrObjectSymbol
-                val superClasses = containingClass?.superTypes?.mapNotNull { t -> t.expandedClassSymbol }
-=======
-            val symbol = referenceExpression.resolveCallOld()?.successfulFunctionCallOrNull()?.partiallyAppliedSymbol?.symbol as? KtNamedSymbol
-            val name = symbol?.name?.asString()
-            if (name != null && symbol is KtDeclarationSymbol) {
-                val containingClass = symbol.getContainingSymbol() as? KtClassOrObjectSymbol
                 val superClasses = containingClass?.superTypes?.mapNotNull { t -> t.expandedSymbol }
->>>>>>> f8d0b80e
                 val kdoc = superClasses?.firstNotNullOfOrNull { superClass ->
                     val navigationElement = superClass.psi?.navigationElement
                     if (navigationElement is KtElement && navigationElement.containingKtFile.isCompiled) {

--- conflicted
+++ resolved
@@ -197,23 +197,15 @@
      * Returns the type of the class containing this [KtSimpleNameExpression] if the class is abstract. Otherwise, returns null.
      */
     context (KaSession)
-<<<<<<< HEAD
+    @OptIn(KaExperimentalApi::class)
     private fun KtSimpleNameExpression.getAbstractTypeOfContainingClass(): KaType? {
-=======
-    @OptIn(KaExperimentalApi::class)
-    private fun KtSimpleNameExpression.getAbstractTypeOfContainingClass(): KtType? {
->>>>>>> 7db36688
         val containingClass = getStrictParentOfType<KtClassOrObject>() as? KtClass ?: return null
         if (containingClass is KtEnumEntry || containingClass.isAnnotation()) return null
 
         val classSymbol = containingClass.symbol as? KaClassSymbol ?: return null
         val classType = buildClassType(classSymbol) {
             for (typeParameter in containingClass.typeParameters) {
-<<<<<<< HEAD
-                argument(KaStarTypeProjection(token))
-=======
                 argument(buildStarTypeProjection())
->>>>>>> 7db36688
             }
         }
         if (containingClass.modifierList.hasAbstractModifier() || classSymbol.classKind == KaClassKind.INTERFACE) return classType

// Copyright 2000-2022 JetBrains s.r.o. and contributors. Use of this source code is governed by the Apache 2.0 license.
package org.jetbrains.kotlin.idea.codeInsight

import com.intellij.ide.util.EditSourceUtil
import com.intellij.pom.Navigatable
import com.intellij.psi.*
import com.intellij.psi.util.parents
import com.intellij.util.concurrency.annotations.RequiresReadLock
import org.jetbrains.annotations.ApiStatus
import org.jetbrains.kotlin.analysis.api.analyze
import org.jetbrains.kotlin.analysis.api.permissions.KaAllowAnalysisOnEdt
import org.jetbrains.kotlin.analysis.api.permissions.allowAnalysisOnEdt
import org.jetbrains.kotlin.analysis.api.symbols.KaCallableSymbol
import org.jetbrains.kotlin.analysis.api.symbols.KaClassOrObjectSymbol
import org.jetbrains.kotlin.analysis.api.symbols.KaValueParameterSymbol
import org.jetbrains.kotlin.analysis.api.types.KtNonErrorClassType
import org.jetbrains.kotlin.name.StandardClassIds
import org.jetbrains.kotlin.psi.*

@ApiStatus.Internal
sealed class SuperDeclaration {
    class Class(override val declaration: SmartPsiElementPointer<KtClassOrObject>): SuperDeclaration()
    class JavaClass(override val declaration: SmartPsiElementPointer<PsiClass>): SuperDeclaration()
    class Function(override val declaration: SmartPsiElementPointer<KtNamedFunction>): SuperDeclaration()
    class JavaMethod(override val declaration: SmartPsiElementPointer<PsiMethod>): SuperDeclaration()
    class Property(override val declaration: SmartPsiElementPointer<KtProperty>): SuperDeclaration()
    class Parameter(override val declaration: SmartPsiElementPointer<KtParameter>): SuperDeclaration()

    abstract val declaration: SmartPsiElementPointer<out PsiElement>

    val descriptor: Navigatable?
        get() {
            val element = declaration.element ?: return null
            return EditSourceUtil.getDescriptor(element)
        }
}

@ApiStatus.Internal
object SuperDeclarationProvider {
    @RequiresReadLock
    @ApiStatus.Internal
    @OptIn(KaAllowAnalysisOnEdt::class)
    fun findSuperDeclarations(declaration: KtDeclaration): List<SuperDeclaration> {
        allowAnalysisOnEdt {
            analyze(declaration) {
                val superSymbols = when (val symbol = declaration.getSymbol()) {
                    is KaValueParameterSymbol -> symbol.generatedPrimaryConstructorProperty?.getDirectlyOverriddenSymbols()?.asSequence()
                        ?: emptySequence()

<<<<<<< HEAD
                    is KaCallableSymbol -> symbol.getDirectlyOverriddenSymbols().asSequence()
                    is KaClassOrObjectSymbol -> symbol.superTypes.asSequence().mapNotNull { (it as? KtNonErrorClassType)?.classSymbol }
=======
                    is KtCallableSymbol -> symbol.getDirectlyOverriddenSymbols().asSequence()
                    is KtClassOrObjectSymbol -> symbol.superTypes.asSequence().mapNotNull { (it as? KtNonErrorClassType)?.symbol }
>>>>>>> f8d0b80e
                    else -> emptySequence()
                }

                return buildList {
                    for (superSymbol in superSymbols) {
                        if (superSymbol is KaClassOrObjectSymbol && StandardClassIds.Any == superSymbol.classId) {
                            continue
                        }
                        when (val psi = superSymbol.psi) {
                            is KtClassOrObject -> add(SuperDeclaration.Class(psi.createSmartPointer()))
                            is KtNamedFunction -> add(SuperDeclaration.Function(psi.createSmartPointer()))
                            is KtProperty -> add(SuperDeclaration.Property(psi.createSmartPointer()))
                            is PsiMethod -> add(SuperDeclaration.JavaMethod(psi.createSmartPointer()))
                            is PsiClass -> add(SuperDeclaration.JavaClass(psi.createSmartPointer()))
                            is KtParameter -> add(SuperDeclaration.Parameter(psi.createSmartPointer()))
                        }
                    }
                }
            }
        }
    }

    @ApiStatus.Internal
    fun findDeclaration(element: PsiElement): KtDeclaration? = element
        .parents(false)
        .filter { declaration ->
            when (declaration) {
                is KtNamedFunction, is KtClassOrObject, is KtProperty -> true
                is KtParameter -> declaration.hasValOrVar()
                else -> false
            }
        }
        .firstOrNull() as? KtDeclaration
}<|MERGE_RESOLUTION|>--- conflicted
+++ resolved
@@ -47,13 +47,8 @@
                     is KaValueParameterSymbol -> symbol.generatedPrimaryConstructorProperty?.getDirectlyOverriddenSymbols()?.asSequence()
                         ?: emptySequence()
 
-<<<<<<< HEAD
                     is KaCallableSymbol -> symbol.getDirectlyOverriddenSymbols().asSequence()
-                    is KaClassOrObjectSymbol -> symbol.superTypes.asSequence().mapNotNull { (it as? KtNonErrorClassType)?.classSymbol }
-=======
-                    is KtCallableSymbol -> symbol.getDirectlyOverriddenSymbols().asSequence()
-                    is KtClassOrObjectSymbol -> symbol.superTypes.asSequence().mapNotNull { (it as? KtNonErrorClassType)?.symbol }
->>>>>>> f8d0b80e
+                    is KaClassOrObjectSymbol -> symbol.superTypes.asSequence().mapNotNull { (it as? KtNonErrorClassType)?.symbol }
                     else -> emptySequence()
                 }
 

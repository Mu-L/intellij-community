// Copyright 2000-2025 JetBrains s.r.o. and contributors. Use of this source code is governed by the Apache 2.0 license.
package org.jetbrains.kotlin.idea.core.script.k2.settings

import com.intellij.openapi.observable.properties.AtomicProperty
import com.intellij.openapi.options.SearchableConfigurable
import com.intellij.openapi.project.Project
import com.intellij.openapi.ui.setEmptyState
import com.intellij.platform.ide.progress.withBackgroundProgress
import com.intellij.ui.ToolbarDecorator
import com.intellij.ui.dsl.builder.Align
import com.intellij.ui.dsl.builder.AlignX
import com.intellij.ui.dsl.builder.bindText
import com.intellij.ui.dsl.builder.panel
import com.intellij.ui.table.TableView
import com.intellij.util.ui.UIUtil
import kotlinx.coroutines.CoroutineScope
import kotlinx.coroutines.launch
import org.jetbrains.kotlin.idea.base.resources.KotlinBundle.message
import org.jetbrains.kotlin.idea.core.script.k2.definitions.ScriptDefinitionProviderImpl
import org.jetbrains.kotlin.idea.core.script.k2.definitions.ScriptTemplatesFromDependenciesDefinitionSource
import org.jetbrains.kotlin.idea.core.script.shared.KOTLIN_SCRIPTING_SETTINGS_ID
import org.jetbrains.kotlin.idea.core.script.shared.KotlinBaseScriptingBundle
import org.jetbrains.kotlin.idea.core.script.shared.scriptDefinitionsSourceOfType
import org.jetbrains.kotlin.scripting.definitions.ScriptDefinition
<<<<<<< HEAD
import org.jetbrains.kotlin.scripting.resolve.KotlinScriptDefinitionFromAnnotatedTemplate
import java.awt.Font
import java.util.Objects.hash
=======
>>>>>>> 76dfe038
import javax.swing.JComponent
import javax.swing.ListSelectionModel
import javax.swing.table.TableCellRenderer

internal class KotlinScriptingSettingsConfigurable(val project: Project, val coroutineScope: CoroutineScope) : SearchableConfigurable {
<<<<<<< HEAD
    private val definitionsFromClassPathTitle = AtomicProperty("")
    private val explicitTemplateClassNamesProperty = AtomicProperty("")
    private val explicitTemplateClasspathProperty = AtomicProperty("")

    private var previousModificationStamp = 0
    private val currentModificationStamp: Int
        get() = hash(explicitTemplateClassNamesProperty.get(), explicitTemplateClasspathProperty.get(), currentModels)

    private val tableView = TableView(ScriptDefinitionTable(mutableListOf())).apply {
        showVerticalLines = false
        setSelectionMode(ListSelectionModel.SINGLE_SELECTION)
        setEmptyState(message("status.text.no.definitions"))

        val defaultRenderer = tableHeader.defaultRenderer
        tableHeader.defaultRenderer = TableCellRenderer { table, value, isSelected, hasFocus, row, column ->
            defaultRenderer.getTableCellRendererComponent(table, value, isSelected, hasFocus, row, column).apply {
                background = UIUtil.getPanelBackground().brighter()
                font = component.font.deriveFont(Font.BOLD)
=======
    private val definitionsFromClassPathTitle: AtomicProperty<String> = AtomicProperty("")

    private var persistedModels = calculateModels()
    private var currentModels = persistedModels.deepCopy()

    private fun List<ScriptDefinitionModel>.deepCopy(): MutableList<ScriptDefinitionModel> = map { it.copy() }.toMutableList()

    override fun isModified(): Boolean = persistedModels != currentModels

    private fun calculateModels(): MutableList<ScriptDefinitionModel> {
        val settingsProvider = ScriptDefinitionPersistentSettings.getInstance(project)

        return ScriptDefinitionProviderImpl.getInstance(project).definitionsFromSources
            .sortedBy { settingsProvider.getScriptDefinitionOrder(it) }
            .map {
                ScriptDefinitionModel(
                    id = it.definitionId,
                    name = it.name,
                    pattern = (it as? ScriptDefinition.FromConfigurationsBase)?.fileNamePattern
                        ?: (it as? ScriptDefinition.FromConfigurationsBase)?.filePathPattern
                        ?: ("." + it.fileExtension),
                    canBeSwitchedOff = it.canDefinitionBeSwitchedOff,
                    isEnabled = settingsProvider.isScriptDefinitionEnabled(it)
                )
            }.toMutableList()
    }

    override fun reset() {
        if (isModified) {
            persistedModels.forEach { persisted ->
                currentModels.find { it.id == persisted.id }?.let { current ->
                    current.isEnabled = persisted.isEnabled
                }
            }

            currentModels.sortBy { current ->
                persistedModels.indexOfFirst { it.id == current.id }
>>>>>>> 76dfe038
            }
        }
    }

    private val currentModels: List<ScriptDefinitionTableModel>
        get() = tableView.items.toList()

    override fun isModified(): Boolean = previousModificationStamp != currentModificationStamp

    private fun initFromPersistedState() {
        val state = ScriptDefinitionSettingsPersistentStateComponent.getInstance(project).state.copy()

        val models = ScriptDefinitionProviderImpl.getInstance(project).definitionsFromSources.sortedBy {
            state.getScriptDefinitionOrder(it)
        }.map {
            ScriptDefinitionTableModel(
                id = it.definitionId,
                name = it.name,
                pattern = it.asLegacyOrNull<KotlinScriptDefinitionFromAnnotatedTemplate>()?.scriptFilePattern?.pattern
                    ?: (it as? ScriptDefinition.FromConfigurationsBase)?.fileNamePattern
                    ?: (it as? ScriptDefinition.FromConfigurationsBase)?.filePathPattern ?: ("." + it.fileExtension),
                canBeSwitchedOff = it.canDefinitionBeSwitchedOff,
                isEnabled = state.isScriptDefinitionEnabled(it)
            )
        }

        tableView.stopEditing()
        tableView.listTableModel.setItems(models)
        tableView.visibleRowCount = models.size + 1
        tableView.tableViewModel.fireTableDataChanged()

        explicitTemplateClassNamesProperty.set(state.explicitTemplateClassNames)
        explicitTemplateClasspathProperty.set(state.explicitTemplateClasspath)

        previousModificationStamp = currentModificationStamp
    }

    override fun reset() {
        initFromPersistedState()
    }

    override fun createComponent(): JComponent {
        initFromPersistedState()

        return panel {
            group(message("kotlin.script.definitions.title"), false) {
                row {
                    cell(ToolbarDecorator.createDecorator(tableView).disableAddAction().disableRemoveAction().createPanel()).align(Align.FILL)
                    rowComment(message("text.first.definition.that.matches.script.pattern.extension.applied.starting.from.top"))
                }
            }

            collapsibleGroup(KotlinBaseScriptingBundle.message("border.title.custom.scripting.loading"), false) {
                val labelGroup = "custom-definition-labels"

                row {
                    label(KotlinBaseScriptingBundle.message("script.definition.template.classes.to.load.explicitly")).widthGroup(labelGroup)
                    textField().align(AlignX.FILL).bindText(explicitTemplateClassNamesProperty).applyToComponent {
                        emptyText.text = "com.example.MyDefinition"
                    }
                }

                row {
                    label(KotlinBaseScriptingBundle.message("classpath.required.for.loading.script.definition.template.classes")).widthGroup(
                        labelGroup
                    )
                    textField().align(AlignX.FILL).bindText(explicitTemplateClasspathProperty)
                        .applyToComponent { emptyText.text = "/path/to/script-definition.jar" }
                }

                row {
                    button(KotlinBaseScriptingBundle.message("button.search.definitions")) {
                        coroutineScope.launch {
                            searchDefinitions()
                        }
                    }
                }

                row {
                    label("").bindText(definitionsFromClassPathTitle)
                    rowComment(KotlinBaseScriptingBundle.message("text.searches.project.classpath.for.known.script.definition.classes.or.marker.files"))
                }
            }
        }
    }

    private suspend fun searchDefinitions() {
        val explicitTemplateClassNames = explicitTemplateClassNamesProperty.get()
        val explicitTemplateClasspath = explicitTemplateClasspathProperty.get()

        val templateClassNames: List<String> = explicitTemplateClassNames.split(*delimeters).map { it.trim() }.filter { it.isNotEmpty() }
        val classpath: List<String> = explicitTemplateClasspath.split(*delimeters).map { it.trim() }.filter { it.isNotEmpty() }

        val definitionsFromClassPath = withBackgroundProgress(
            project, title = KotlinBaseScriptingBundle.message("looking.for.script.definitions.in.classpath")
        ) {
            project.scriptDefinitionsSourceOfType<ScriptTemplatesFromDependenciesDefinitionSource>()
                ?.searchForDefinitions(templateClassNames, classpath)
        } ?: emptyList()

        definitionsFromClassPathTitle.set(
            definitionsFromClassPath.joinToString(
                prefix = "<html>${
                    KotlinBaseScriptingBundle.message(
                        "label.kotlin.script.one.definitions.found", definitionsFromClassPath.size
                    )
                }<br>", separator = "<br>", postfix = "</html>"
            ) {
                "<code>${it.baseClassType.typeName}</code>"
            })

        ScriptDefinitionSettingsPersistentStateComponent.getInstance(project).updateSettings {
            it.copy(
                explicitTemplateClassNames = explicitTemplateClassNames, explicitTemplateClasspath = explicitTemplateClasspath
            )
        }

        val newModels = (definitionsFromClassPath.map {
            ScriptDefinitionTableModel(
                id = it.definitionId,
                name = it.name,
                pattern = it.asLegacyOrNull<KotlinScriptDefinitionFromAnnotatedTemplate>()?.scriptFilePattern?.pattern
                    ?: (it as? ScriptDefinition.FromConfigurationsBase)?.fileNamePattern
                    ?: (it as? ScriptDefinition.FromConfigurationsBase)?.filePathPattern ?: ("." + it.fileExtension),
                canBeSwitchedOff = it.canDefinitionBeSwitchedOff,
                isEnabled = true
            )
        } + currentModels).distinct()

        tableView.stopEditing()
        tableView.listTableModel.setItems(newModels)
        tableView.visibleRowCount = newModels.size + 1
        tableView.tableViewModel.fireTableDataChanged()
    }

    override fun apply() {
        if (isModified) {
            ScriptDefinitionSettingsPersistentStateComponent.getInstance(project).updateSettings {
                ScriptDefinitionSettingsPersistentStateComponent.State(
                    currentModels.map {
                        ScriptDefinitionSettingsPersistentStateComponent.DefinitionSetting(it.name, it.id, it.isEnabled)
                    },
                    explicitTemplateClassNamesProperty.get(),
                    explicitTemplateClasspathProperty.get(),
                )
            }

            previousModificationStamp = currentModificationStamp
        }
    }

    override fun getDisplayName(): String = message("script.name.kotlin.scripting")

    override fun getId(): String = KOTLIN_SCRIPTING_SETTINGS_ID

    private val delimeters = arrayOf(":", ",", ";", "\n", "\t", " ")
}<|MERGE_RESOLUTION|>--- conflicted
+++ resolved
@@ -22,18 +22,14 @@
 import org.jetbrains.kotlin.idea.core.script.shared.KotlinBaseScriptingBundle
 import org.jetbrains.kotlin.idea.core.script.shared.scriptDefinitionsSourceOfType
 import org.jetbrains.kotlin.scripting.definitions.ScriptDefinition
-<<<<<<< HEAD
 import org.jetbrains.kotlin.scripting.resolve.KotlinScriptDefinitionFromAnnotatedTemplate
 import java.awt.Font
 import java.util.Objects.hash
-=======
->>>>>>> 76dfe038
 import javax.swing.JComponent
 import javax.swing.ListSelectionModel
 import javax.swing.table.TableCellRenderer
 
 internal class KotlinScriptingSettingsConfigurable(val project: Project, val coroutineScope: CoroutineScope) : SearchableConfigurable {
-<<<<<<< HEAD
     private val definitionsFromClassPathTitle = AtomicProperty("")
     private val explicitTemplateClassNamesProperty = AtomicProperty("")
     private val explicitTemplateClasspathProperty = AtomicProperty("")
@@ -52,45 +48,6 @@
             defaultRenderer.getTableCellRendererComponent(table, value, isSelected, hasFocus, row, column).apply {
                 background = UIUtil.getPanelBackground().brighter()
                 font = component.font.deriveFont(Font.BOLD)
-=======
-    private val definitionsFromClassPathTitle: AtomicProperty<String> = AtomicProperty("")
-
-    private var persistedModels = calculateModels()
-    private var currentModels = persistedModels.deepCopy()
-
-    private fun List<ScriptDefinitionModel>.deepCopy(): MutableList<ScriptDefinitionModel> = map { it.copy() }.toMutableList()
-
-    override fun isModified(): Boolean = persistedModels != currentModels
-
-    private fun calculateModels(): MutableList<ScriptDefinitionModel> {
-        val settingsProvider = ScriptDefinitionPersistentSettings.getInstance(project)
-
-        return ScriptDefinitionProviderImpl.getInstance(project).definitionsFromSources
-            .sortedBy { settingsProvider.getScriptDefinitionOrder(it) }
-            .map {
-                ScriptDefinitionModel(
-                    id = it.definitionId,
-                    name = it.name,
-                    pattern = (it as? ScriptDefinition.FromConfigurationsBase)?.fileNamePattern
-                        ?: (it as? ScriptDefinition.FromConfigurationsBase)?.filePathPattern
-                        ?: ("." + it.fileExtension),
-                    canBeSwitchedOff = it.canDefinitionBeSwitchedOff,
-                    isEnabled = settingsProvider.isScriptDefinitionEnabled(it)
-                )
-            }.toMutableList()
-    }
-
-    override fun reset() {
-        if (isModified) {
-            persistedModels.forEach { persisted ->
-                currentModels.find { it.id == persisted.id }?.let { current ->
-                    current.isEnabled = persisted.isEnabled
-                }
-            }
-
-            currentModels.sortBy { current ->
-                persistedModels.indexOfFirst { it.id == current.id }
->>>>>>> 76dfe038
             }
         }
     }
@@ -109,8 +66,7 @@
             ScriptDefinitionTableModel(
                 id = it.definitionId,
                 name = it.name,
-                pattern = it.asLegacyOrNull<KotlinScriptDefinitionFromAnnotatedTemplate>()?.scriptFilePattern?.pattern
-                    ?: (it as? ScriptDefinition.FromConfigurationsBase)?.fileNamePattern
+                pattern = (it as? ScriptDefinition.FromConfigurationsBase)?.fileNamePattern
                     ?: (it as? ScriptDefinition.FromConfigurationsBase)?.filePathPattern ?: ("." + it.fileExtension),
                 canBeSwitchedOff = it.canDefinitionBeSwitchedOff,
                 isEnabled = state.isScriptDefinitionEnabled(it)

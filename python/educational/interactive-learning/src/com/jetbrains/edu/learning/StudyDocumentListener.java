package com.jetbrains.edu.learning;


import com.intellij.openapi.editor.Document;
import com.intellij.openapi.editor.event.DocumentAdapter;
import com.intellij.openapi.editor.event.DocumentEvent;
import com.intellij.openapi.editor.impl.event.DocumentEventImpl;
import com.jetbrains.edu.learning.course.TaskFile;
import com.jetbrains.edu.learning.course.AnswerPlaceholder;
import org.jetbrains.annotations.NotNull;

import java.util.ArrayList;
import java.util.List;

/**
 * Listens changes in study files and updates
 * coordinates of all the windows in current task file
 */
public class StudyDocumentListener extends DocumentAdapter {
  private final TaskFile myTaskFile;
  private List<TaskWindowWrapper> myTaskWindows = new ArrayList<TaskWindowWrapper>();

  public StudyDocumentListener(@NotNull final TaskFile taskFile) {
    myTaskFile = taskFile;
  }


  //remembering old end before document change because of problems
  // with fragments containing "\n"
  @Override
  public void beforeDocumentChange(DocumentEvent e) {
    if (!myTaskFile.isTrackChanges()) {
      return;
    }
<<<<<<< HEAD
    final Document document = e.getDocument();
=======
    myTaskFile.setHighlightErrors(true);
    Document document = e.getDocument();
>>>>>>> 8a73dce6
    myTaskWindows.clear();
    for (AnswerPlaceholder answerPlaceholder : myTaskFile.getAnswerPlaceholders()) {
      int twStart = answerPlaceholder.getRealStartOffset(document);
      int twEnd = twStart + answerPlaceholder.getLength();
      myTaskWindows.add(new TaskWindowWrapper(answerPlaceholder, twStart, twEnd));
    }
  }

  @Override
  public void documentChanged(DocumentEvent e) {
    if (!myTaskFile.isTrackChanges()) {
      return;
    }
    if (e instanceof DocumentEventImpl) {
      final DocumentEventImpl event = (DocumentEventImpl)e;
      final Document document = e.getDocument();
      int offset = e.getOffset();
      int change = event.getNewLength() - event.getOldLength();
      for (TaskWindowWrapper taskWindowWrapper : myTaskWindows) {
        int twStart = taskWindowWrapper.getTwStart();
        if (twStart > offset) {
          twStart += change;
        }
        int twEnd = taskWindowWrapper.getTwEnd();
        if (twEnd >= offset) {
          twEnd += change;
        }
        final AnswerPlaceholder answerPlaceholder = taskWindowWrapper.getAnswerPlaceholder();
        int line = document.getLineNumber(twStart);
        int start = twStart - document.getLineStartOffset(line);
        int length = twEnd - twStart;
        answerPlaceholder.setLine(line);
        answerPlaceholder.setStart(start);
        answerPlaceholder.setLength(length);
      }
    }
  }

  private static class TaskWindowWrapper {
    public AnswerPlaceholder myAnswerPlaceholder;
    public int myTwStart;
    public int myTwEnd;

    public TaskWindowWrapper(AnswerPlaceholder answerPlaceholder, int twStart, int twEnd) {
      myAnswerPlaceholder = answerPlaceholder;
      myTwStart = twStart;
      myTwEnd = twEnd;
    }

    public int getTwStart() {
      return myTwStart;
    }

    public int getTwEnd() {
      return myTwEnd;
    }

    public AnswerPlaceholder getAnswerPlaceholder() {
      return myAnswerPlaceholder;
    }
  }
}<|MERGE_RESOLUTION|>--- conflicted
+++ resolved
@@ -32,12 +32,8 @@
     if (!myTaskFile.isTrackChanges()) {
       return;
     }
-<<<<<<< HEAD
+    myTaskFile.setHighlightErrors(true);
     final Document document = e.getDocument();
-=======
-    myTaskFile.setHighlightErrors(true);
-    Document document = e.getDocument();
->>>>>>> 8a73dce6
     myTaskWindows.clear();
     for (AnswerPlaceholder answerPlaceholder : myTaskFile.getAnswerPlaceholders()) {
       int twStart = answerPlaceholder.getRealStartOffset(document);

/*
 * Copyright 2000-2016 JetBrains s.r.o.
 *
 * Licensed under the Apache License, Version 2.0 (the "License");
 * you may not use this file except in compliance with the License.
 * You may obtain a copy of the License at
 *
 * http://www.apache.org/licenses/LICENSE-2.0
 *
 * Unless required by applicable law or agreed to in writing, software
 * distributed under the License is distributed on an "AS IS" BASIS,
 * WITHOUT WARRANTIES OR CONDITIONS OF ANY KIND, either express or implied.
 * See the License for the specific language governing permissions and
 * limitations under the License.
 */
package org.jetbrains.jps.backwardRefs;

import com.intellij.openapi.util.Factory;
import com.intellij.util.SmartList;
import com.intellij.util.containers.ContainerUtil;
import gnu.trove.THashMap;
import gnu.trove.TObjectIntHashMap;
import org.jetbrains.jps.backwardRefs.index.CompiledFileData;
import org.jetbrains.jps.javac.ast.api.JavacDef;
import org.jetbrains.jps.javac.ast.api.JavacRef;

<<<<<<< HEAD
import java.io.IOException;
import java.util.*;
=======
import java.util.Collection;
import java.util.List;
import java.util.Map;
>>>>>>> a48371d8

public class BackwardReferenceIndexUtil {
  static void registerFile(String filePath,
                           TObjectIntHashMap<? extends JavacRef> refs,
                           List<JavacDef> defs,
                           final BackwardReferenceIndexWriter writer) {

<<<<<<< HEAD
    try {
      final int fileId = writer.enumeratePath(filePath);
      int funExprId = 0;

      final Map<LightRef, Void> definitions = new HashMap<>(defs.size());
      final Map<LightRef, Collection<LightRef>> backwardHierarchyMap = new HashMap<>();
=======
    final Map<LightRef, Void> definitions = new THashMap<>(defs.size());
    final Map<LightRef, Collection<LightRef>> backwardHierarchyMap = new THashMap<>();
    final Map<SignatureData, Collection<LightRef>> signatureData = new THashMap<>();

    final AnonymousClassEnumerator anonymousClassEnumerator = new AnonymousClassEnumerator();

    for (JavacDef def : defs) {
      if (def instanceof JavacDef.JavacClassDef) {
        JavacRef.JavacClass sym = (JavacRef.JavacClass)def.getDefinedElement();

        final LightRef.LightClassHierarchyElementDef aClass;
        if (sym.isAnonymous()) {
          final JavacRef[] classes = ((JavacDef.JavacClassDef)def).getSuperClasses();
          aClass = anonymousClassEnumerator.addAnonymous(sym.getName(), writer.asClassUsage(classes[0]));
        } else {
          aClass = writer.asClassUsage(sym);
        }
        definitions.put(aClass, null);
>>>>>>> a48371d8

      for (JavacDef def : defs) {
        if (def instanceof JavacDef.JavacClassDef) {
          JavacRef.JavacClass sym = (JavacRef.JavacClass)def.getDefinedElement();
          final LightRef.JavaLightClassRef aClass = writer.asClassUsage(sym);
          definitions.put(aClass, null);

<<<<<<< HEAD
          final JavacRef[] superClasses = ((JavacDef.JavacClassDef)def).getSuperClasses();
          for (JavacRef superClass : superClasses) {
            LightRef.JavaLightClassRef superClassRef = writer.asClassUsage(superClass);

            Collection<LightRef> children = backwardHierarchyMap.get(superClassRef);
            if (children == null) {
              backwardHierarchyMap.put(superClassRef, children = new SmartList<>());
            }
            children.add(aClass);
          }
=======
          backwardHierarchyMap.computeIfAbsent(superClassRef, k -> new SmartList<>()).add(aClass);
>>>>>>> a48371d8
        }
        else if (def instanceof JavacDef.JavacFunExprDef) {
          final LightRef.JavaLightClassRef functionalType = writer.asClassUsage(def.getDefinedElement());
          int id = funExprId++;
          LightRef.JavaLightFunExprDef result = new LightRef.JavaLightFunExprDef(id);
          definitions.put(result, null);

          ContainerUtil.getOrCreate(backwardHierarchyMap, functionalType,
                                    (Factory<Collection<LightRef>>)() -> new SmartList<>()).add(result);
        }
      }
<<<<<<< HEAD

      Map<LightRef, Void> convertedRefs = new HashMap<>(refs.size());
      for (JavacRef ref : refs) {
        LightRef key = writer.enumerateNames(ref);
        if (key != null) {
          convertedRefs.put(key, null);
        }
      }
      writer.writeData(fileId, new CompiledFileData(backwardHierarchyMap, convertedRefs, definitions));
    }
    catch (IOException e) {
      writer.setRebuildCause(e);
=======
      else if (def instanceof JavacDef.JavacMemberDef) {
        final LightRef ref = writer.enumerateNames(def.getDefinedElement(), name -> anonymousClassEnumerator.getLightRefIfAnonymous(name));
        final LightRef.JavaLightClassRef returnType = writer.asClassUsage(((JavacDef.JavacMemberDef)def).getReturnType());
        if (ref != null && returnType != null) {
          final SignatureData data = new SignatureData(returnType.getName(), ((JavacDef.JavacMemberDef)def).isStatic());
          signatureData.computeIfAbsent(data, element -> new SmartList<>()).add(ref);
        }
      }
    }

    Map<LightRef, Integer> convertedRefs = new THashMap<>();
    refs.forEachEntry((ref, count) -> {
      final LightRef lightRef = writer.enumerateNames(ref, name -> anonymousClassEnumerator.getLightRefIfAnonymous(name));
      if (lightRef != null) {
        convertedRefs.put(lightRef, count);
      }
      return true;
    });

    writer.writeData(fileId, new CompiledFileData(backwardHierarchyMap, convertedRefs, definitions, signatureData));
  }

  private static class AnonymousClassEnumerator {
    private THashMap<String, LightRef.LightClassHierarchyElementDef> myAnonymousName2Id = null;

    private LightRef.JavaLightAnonymousClassRef addAnonymous(String internalName,
                                                             LightRef.JavaLightClassRef base) {
      if (myAnonymousName2Id == null) {
        myAnonymousName2Id = new THashMap<>();
      }
      final int anonymousIdx = myAnonymousName2Id.size();
      myAnonymousName2Id.put(internalName, base);
      return new LightRef.JavaLightAnonymousClassRef(anonymousIdx);
    }

    private Integer getLightRefIfAnonymous(String className) {
      if (myAnonymousName2Id == null) return null;
      final LightRef.LightClassHierarchyElementDef ref = myAnonymousName2Id.get(className);
      return ref == null ? null : ref.getName();
>>>>>>> a48371d8
    }
  }
}<|MERGE_RESOLUTION|>--- conflicted
+++ resolved
@@ -24,14 +24,8 @@
 import org.jetbrains.jps.javac.ast.api.JavacDef;
 import org.jetbrains.jps.javac.ast.api.JavacRef;
 
-<<<<<<< HEAD
 import java.io.IOException;
 import java.util.*;
-=======
-import java.util.Collection;
-import java.util.List;
-import java.util.Map;
->>>>>>> a48371d8
 
 public class BackwardReferenceIndexUtil {
   static void registerFile(String filePath,
@@ -39,54 +33,35 @@
                            List<JavacDef> defs,
                            final BackwardReferenceIndexWriter writer) {
 
-<<<<<<< HEAD
     try {
       final int fileId = writer.enumeratePath(filePath);
       int funExprId = 0;
 
       final Map<LightRef, Void> definitions = new HashMap<>(defs.size());
       final Map<LightRef, Collection<LightRef>> backwardHierarchyMap = new HashMap<>();
-=======
-    final Map<LightRef, Void> definitions = new THashMap<>(defs.size());
-    final Map<LightRef, Collection<LightRef>> backwardHierarchyMap = new THashMap<>();
-    final Map<SignatureData, Collection<LightRef>> signatureData = new THashMap<>();
+      final Map<SignatureData, Collection<LightRef>> signatureData = new THashMap<>();
 
-    final AnonymousClassEnumerator anonymousClassEnumerator = new AnonymousClassEnumerator();
-
-    for (JavacDef def : defs) {
-      if (def instanceof JavacDef.JavacClassDef) {
-        JavacRef.JavacClass sym = (JavacRef.JavacClass)def.getDefinedElement();
-
-        final LightRef.LightClassHierarchyElementDef aClass;
-        if (sym.isAnonymous()) {
-          final JavacRef[] classes = ((JavacDef.JavacClassDef)def).getSuperClasses();
-          aClass = anonymousClassEnumerator.addAnonymous(sym.getName(), writer.asClassUsage(classes[0]));
-        } else {
-          aClass = writer.asClassUsage(sym);
-        }
-        definitions.put(aClass, null);
->>>>>>> a48371d8
+      final AnonymousClassEnumerator anonymousClassEnumerator = new AnonymousClassEnumerator();
 
       for (JavacDef def : defs) {
         if (def instanceof JavacDef.JavacClassDef) {
           JavacRef.JavacClass sym = (JavacRef.JavacClass)def.getDefinedElement();
-          final LightRef.JavaLightClassRef aClass = writer.asClassUsage(sym);
+
+          final LightRef.LightClassHierarchyElementDef aClass;
+          if (sym.isAnonymous()) {
+            final JavacRef[] classes = ((JavacDef.JavacClassDef)def).getSuperClasses();
+            aClass = anonymousClassEnumerator.addAnonymous(sym.getName(), writer.asClassUsage(classes[0]));
+          } else {
+            aClass = writer.asClassUsage(sym);
+          }
           definitions.put(aClass, null);
 
-<<<<<<< HEAD
           final JavacRef[] superClasses = ((JavacDef.JavacClassDef)def).getSuperClasses();
           for (JavacRef superClass : superClasses) {
             LightRef.JavaLightClassRef superClassRef = writer.asClassUsage(superClass);
 
-            Collection<LightRef> children = backwardHierarchyMap.get(superClassRef);
-            if (children == null) {
-              backwardHierarchyMap.put(superClassRef, children = new SmartList<>());
-            }
-            children.add(aClass);
+            backwardHierarchyMap.computeIfAbsent(superClassRef, k -> new SmartList<>()).add(aClass);
           }
-=======
-          backwardHierarchyMap.computeIfAbsent(superClassRef, k -> new SmartList<>()).add(aClass);
->>>>>>> a48371d8
         }
         else if (def instanceof JavacDef.JavacFunExprDef) {
           final LightRef.JavaLightClassRef functionalType = writer.asClassUsage(def.getDefinedElement());
@@ -97,41 +72,29 @@
           ContainerUtil.getOrCreate(backwardHierarchyMap, functionalType,
                                     (Factory<Collection<LightRef>>)() -> new SmartList<>()).add(result);
         }
-      }
-<<<<<<< HEAD
-
-      Map<LightRef, Void> convertedRefs = new HashMap<>(refs.size());
-      for (JavacRef ref : refs) {
-        LightRef key = writer.enumerateNames(ref);
-        if (key != null) {
-          convertedRefs.put(key, null);
+        else if (def instanceof JavacDef.JavacMemberDef) {
+          final LightRef ref = writer.enumerateNames(def.getDefinedElement(), name -> anonymousClassEnumerator.getLightRefIfAnonymous(name));
+          final LightRef.JavaLightClassRef returnType = writer.asClassUsage(((JavacDef.JavacMemberDef)def).getReturnType());
+          if (ref != null && returnType != null) {
+            final SignatureData data = new SignatureData(returnType.getName(), ((JavacDef.JavacMemberDef)def).isStatic());
+            signatureData.computeIfAbsent(data, element -> new SmartList<>()).add(ref);
+          }
         }
       }
+
+      Map<LightRef, Integer> convertedRefs = new THashMap<>();
+      refs.forEachEntry((ref, count) -> {
+        final LightRef lightRef = writer.enumerateNames(ref, name -> anonymousClassEnumerator.getLightRefIfAnonymous(name));
+        if (lightRef != null) {
+          convertedRefs.put(lightRef, count);
+        }
+        return true;
+      });
       writer.writeData(fileId, new CompiledFileData(backwardHierarchyMap, convertedRefs, definitions));
     }
     catch (IOException e) {
       writer.setRebuildCause(e);
-=======
-      else if (def instanceof JavacDef.JavacMemberDef) {
-        final LightRef ref = writer.enumerateNames(def.getDefinedElement(), name -> anonymousClassEnumerator.getLightRefIfAnonymous(name));
-        final LightRef.JavaLightClassRef returnType = writer.asClassUsage(((JavacDef.JavacMemberDef)def).getReturnType());
-        if (ref != null && returnType != null) {
-          final SignatureData data = new SignatureData(returnType.getName(), ((JavacDef.JavacMemberDef)def).isStatic());
-          signatureData.computeIfAbsent(data, element -> new SmartList<>()).add(ref);
-        }
-      }
     }
-
-    Map<LightRef, Integer> convertedRefs = new THashMap<>();
-    refs.forEachEntry((ref, count) -> {
-      final LightRef lightRef = writer.enumerateNames(ref, name -> anonymousClassEnumerator.getLightRefIfAnonymous(name));
-      if (lightRef != null) {
-        convertedRefs.put(lightRef, count);
-      }
-      return true;
-    });
-
-    writer.writeData(fileId, new CompiledFileData(backwardHierarchyMap, convertedRefs, definitions, signatureData));
   }
 
   private static class AnonymousClassEnumerator {
@@ -151,7 +114,6 @@
       if (myAnonymousName2Id == null) return null;
       final LightRef.LightClassHierarchyElementDef ref = myAnonymousName2Id.get(className);
       return ref == null ? null : ref.getName();
->>>>>>> a48371d8
     }
   }
 }
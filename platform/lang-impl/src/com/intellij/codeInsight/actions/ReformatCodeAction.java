/*
 * Copyright 2000-2014 JetBrains s.r.o.
 *
 * Licensed under the Apache License, Version 2.0 (the "License");
 * you may not use this file except in compliance with the License.
 * You may obtain a copy of the License at
 *
 * http://www.apache.org/licenses/LICENSE-2.0
 *
 * Unless required by applicable law or agreed to in writing, software
 * distributed under the License is distributed on an "AS IS" BASIS,
 * WITHOUT WARRANTIES OR CONDITIONS OF ANY KIND, either express or implied.
 * See the License for the specific language governing permissions and
 * limitations under the License.
 */

package com.intellij.codeInsight.actions;

import com.intellij.codeInsight.CodeInsightBundle;
import com.intellij.find.impl.FindInProjectUtil;
import com.intellij.formatting.FormattingModelBuilder;
import com.intellij.ide.util.PropertiesComponent;
import com.intellij.lang.LanguageFormatting;
import com.intellij.openapi.actionSystem.*;
import com.intellij.openapi.application.ApplicationManager;
import com.intellij.openapi.diagnostic.Logger;
import com.intellij.openapi.editor.Editor;
import com.intellij.openapi.module.Module;
import com.intellij.openapi.project.DumbAware;
import com.intellij.openapi.project.DumbService;
import com.intellij.openapi.project.Project;
import com.intellij.openapi.vcs.changes.ChangeListManagerImpl;
import com.intellij.openapi.vfs.ReadonlyStatusHandler;
import com.intellij.openapi.vfs.VirtualFile;
import com.intellij.psi.*;
import com.intellij.psi.search.GlobalSearchScope;
import com.intellij.psi.search.LocalSearchScope;
import com.intellij.psi.search.SearchScope;
import com.intellij.psi.util.PsiUtilCore;
import com.intellij.vcsUtil.VcsUtil;
import org.jetbrains.annotations.NonNls;
import org.jetbrains.annotations.NotNull;
import org.jetbrains.annotations.Nullable;
import org.jetbrains.annotations.TestOnly;

import java.util.ArrayList;
import java.util.List;
import java.util.regex.Pattern;
import java.util.regex.PatternSyntaxException;

public class ReformatCodeAction extends AnAction implements DumbAware {
  private static final Logger LOG = Logger.getInstance("#com.intellij.codeInsight.actions.ReformatCodeAction");

  private static final @NonNls String HELP_ID = "editing.codeReformatting";
  protected static ReformatFilesOptions myTestOptions;


  @Override
  public void actionPerformed(AnActionEvent event) {
    DataContext dataContext = event.getDataContext();
    final Project project = CommonDataKeys.PROJECT.getData(dataContext);
    if (project == null) {
      return;
    }
    PsiDocumentManager.getInstance(project).commitAllDocuments();
    final Editor editor = CommonDataKeys.EDITOR.getData(dataContext);
    final VirtualFile[] files = CommonDataKeys.VIRTUAL_FILE_ARRAY.getData(dataContext);

    PsiFile file = null;
    PsiDirectory dir = null;
    boolean hasSelection = false;

    if (editor != null){
      file = PsiDocumentManager.getInstance(project).getPsiFile(editor.getDocument());
      if (file == null) return;
      dir = file.getContainingDirectory();
      hasSelection = editor.getSelectionModel().hasSelection();
    }
    else if (areFiles(files)) {
      final ReadonlyStatusHandler.OperationStatus operationStatus = ReadonlyStatusHandler.getInstance(project).ensureFilesWritable(files);
      if (!operationStatus.hasReadonlyFiles()) {
        ReformatFilesOptions selectedFlags = getReformatFilesOptions(project, files);
        if (selectedFlags == null)
          return;

        final boolean processOnlyChangedText = selectedFlags.getTextRangeType() == TextRangeType.VCS_CHANGED_TEXT;
        final boolean shouldOptimizeImports = selectedFlags.isOptimizeImports() && !DumbService.getInstance(project).isDumb();

        AbstractLayoutCodeProcessor processor = new ReformatCodeProcessor(project, convertToPsiFiles(files, project), null, processOnlyChangedText);
        if (shouldOptimizeImports) {
          processor = new OptimizeImportsProcessor(processor);
        }
        if (selectedFlags.isRearrangeCode()) {
          processor = new RearrangeCodeProcessor(processor);
        }

        processor.run();
      }
      return;
    }
    else if (PlatformDataKeys.PROJECT_CONTEXT.getData(dataContext) != null || LangDataKeys.MODULE_CONTEXT.getData(dataContext) != null) {
      Module moduleContext = LangDataKeys.MODULE_CONTEXT.getData(dataContext);
      ReformatFilesOptions selectedFlags = getLayoutProjectOptions(project, moduleContext);
      if (selectedFlags != null) {
        reformatModule(project, moduleContext, selectedFlags);
      }
      return;
    }
    else if (files != null && files.length == 1) {
      file = PsiManager.getInstance(project).findFile(files[0]);
    }
    else {
      PsiElement element = CommonDataKeys.PSI_ELEMENT.getData(dataContext);
      if (element == null) return;
      if (element instanceof PsiDirectoryContainer) {
        dir = ((PsiDirectoryContainer)element).getDirectories()[0];
      }
      else if (element instanceof PsiDirectory) {
        dir = (PsiDirectory)element;
      }
      else {
        file = element.getContainingFile();
        if (file == null) return;
        dir = file.getContainingDirectory();
      }
    }

<<<<<<< HEAD
    if (file == null && dir != null) {
=======
    boolean optimizeImports = ReformatFilesDialog.isOptmizeImportsOptionOn();
    boolean processWholeFile = false;
    boolean processChangedTextOnly = PropertiesComponent.getInstance().getBoolean(LayoutCodeConstants.PROCESS_CHANGED_TEXT_KEY, false);
    boolean rearrangeEntries = getLastSavedRearrangeCbState(project, file);

    final boolean showDialog = EditorSettingsExternalizable.getInstance().getOptions().SHOW_REFORMAT_DIALOG;

    if (file == null && dir == null) return;
    if (file == null) {
>>>>>>> 8b15310d
      DirectoryFormattingOptions options = getDirectoryFormattingOptions(project, dir);
      if (options != null) {
        reformatDirectory(project, dir, options);
      }
      return;
    }
<<<<<<< HEAD
=======

    if (showDialog) {
      LayoutCodeOptions selectedFlags = getLayoutCodeOptions(project, file, dir, hasSelection);
      if (selectedFlags == null)
        return;
>>>>>>> 8b15310d

    if (file == null || editor == null) return;

<<<<<<< HEAD
    LastRunReformatCodeOptionsProvider provider = new LastRunReformatCodeOptionsProvider(PropertiesComponent.getInstance());
    ReformatCodeRunOptions currentRunOptions = provider.getLastRunOptions(file);
=======
      if (selectedFlags.isProcessDirectory()) {
        assert dir != null : "File = " + file + ", Element = " + CommonDataKeys.PSI_ELEMENT.getData(dataContext);
        reformatDirectory(project, dir, selectedFlags);
        return;
      }
    }

    if (!showDialog && processChangedTextOnly && isChangeNotTrackedForFile(project, file)) {
      processChangedTextOnly = false;
    }
>>>>>>> 8b15310d

    TextRangeType processingScope = currentRunOptions.getTextRangeType();
    if (hasSelection) {
      processingScope = TextRangeType.SELECTED_TEXT;
    }
    else if (processingScope == TextRangeType.VCS_CHANGED_TEXT) {
      if (isChangeNotTrackedForFile(project, file)) {
        processingScope = TextRangeType.WHOLE_FILE;
      }
    }
    else {
      processingScope = TextRangeType.WHOLE_FILE;
    }

<<<<<<< HEAD
    currentRunOptions.setProcessingScope(processingScope);
    new CodeProcessor(file, editor, currentRunOptions).processCode();
=======
    if (rearrangeEntries) {
      if (processSelectedText && editor != null) {
        processor = new RearrangeCodeProcessor(processor, editor.getSelectionModel());
      }
      else {
        processor = new RearrangeCodeProcessor(processor);
      }
    }

    processor.run();
>>>>>>> 8b15310d
  }


  private static boolean isChangeNotTrackedForFile(@NotNull Project project, @NotNull PsiFile file) {
    boolean isUnderVcs = VcsUtil.isFileUnderVcs(project, VcsUtil.getFilePath(file.getVirtualFile()));
    if (!isUnderVcs) return true;

    ChangeListManagerImpl changeListManager = ChangeListManagerImpl.getInstanceImpl(project);
    List<VirtualFile> unversionedFiles = changeListManager.getUnversionedFiles();
    if (unversionedFiles.contains(file.getVirtualFile())) {
      return true;
    }

    return false;
  }

  @Nullable
  private static DirectoryFormattingOptions getDirectoryFormattingOptions(@NotNull Project project, @NotNull PsiDirectory dir) {
    LayoutDirectoryDialog dialog = new LayoutDirectoryDialog(
      project,
      CodeInsightBundle.message("process.reformat.code"),
      CodeInsightBundle.message("process.scope.directory", dir.getVirtualFile().getPath()),
      FormatChangedTextUtil.hasChanges(dir)
    );

    boolean enableIncludeDirectoriesCb = dir.getSubdirectories().length > 0;
    dialog.setEnabledIncludeSubdirsCb(enableIncludeDirectoriesCb);
    dialog.setSelectedIncludeSubdirsCb(enableIncludeDirectoriesCb);

    if (dialog.showAndGet()) {
      return dialog;
    }
    return null;
  }

  private static void reformatDirectory(@NotNull Project project,
                                        @NotNull PsiDirectory dir,
                                        @NotNull DirectoryFormattingOptions options)
  {
    AbstractLayoutCodeProcessor processor = new ReformatCodeProcessor(
      project, dir, options.isIncludeSubdirectories(), options.getTextRangeType() == TextRangeType.VCS_CHANGED_TEXT
    );

    registerScopeFilter(processor, options.getSearchScope());
    registerFileMaskFilter(processor, options.getFileTypeMask());

    if (options.isOptimizeImports()) {
      processor = new OptimizeImportsProcessor(processor);
    }
    if (options.isRearrangeCode()) {
      processor = new RearrangeCodeProcessor(processor);
    }

    processor.run();
  }

  private static void reformatModule(@NotNull Project project,
                                     @Nullable Module moduleContext,
                                     @NotNull ReformatFilesOptions selectedFlags)
  {
    boolean shouldOptimizeImports = selectedFlags.isOptimizeImports() && !DumbService.getInstance(project).isDumb();
    boolean processOnlyChangedText = selectedFlags.getTextRangeType() == TextRangeType.VCS_CHANGED_TEXT;

    AbstractLayoutCodeProcessor processor;
    if (moduleContext != null)
      processor = new ReformatCodeProcessor(project, moduleContext, processOnlyChangedText);
    else
      processor = new ReformatCodeProcessor(project, processOnlyChangedText);

    registerScopeFilter(processor, selectedFlags.getSearchScope());
    registerFileMaskFilter(processor, selectedFlags.getFileTypeMask());

    if (shouldOptimizeImports) {
      processor = new OptimizeImportsProcessor(processor);
    }

    if (selectedFlags.isRearrangeCode()) {
      processor = new RearrangeCodeProcessor(processor);
    }

    processor.run();
  }

  public static void registerScopeFilter(@NotNull AbstractLayoutCodeProcessor processor, @Nullable final SearchScope scope) {
    if (scope == null) {
      return;
    }

    processor.addFileFilter(new FileFilter() {
      @Override
      public boolean accept(@NotNull VirtualFile file) {
        if (scope instanceof LocalSearchScope) {
          return ((LocalSearchScope)scope).isInScope(file);
        }
        if (scope instanceof GlobalSearchScope) {
          return ((GlobalSearchScope)scope).contains(file);
        }

        return false;
      }
    });
  }

  public static void registerFileMaskFilter(@NotNull AbstractLayoutCodeProcessor processor, @Nullable String fileTypeMask) {
    if (fileTypeMask == null)
      return;

    final Pattern pattern = getFileTypeMaskPattern(fileTypeMask);
    if (pattern != null) {
      processor.addFileFilter(new FileFilter() {
        @Override
        public boolean accept(@NotNull VirtualFile file) {
          return pattern.matcher(file.getName()).matches();
        }
      });
    }
  }

  @Nullable
  private static Pattern getFileTypeMaskPattern(@Nullable String mask) {
    try {
      return FindInProjectUtil.createFileMaskRegExp(mask);
    } catch (PatternSyntaxException e) {
      LOG.info("Error while processing file mask: ", e);
      return null;
    }
  }

  public static PsiFile[] convertToPsiFiles(final VirtualFile[] files,Project project) {
    final PsiManager manager = PsiManager.getInstance(project);
    final ArrayList<PsiFile> result = new ArrayList<PsiFile>();
    for (VirtualFile virtualFile : files) {
      final PsiFile psiFile = manager.findFile(virtualFile);
      if (psiFile != null) result.add(psiFile);
    }
    return PsiUtilCore.toPsiFileArray(result);
  }

  @Override
  public void update(AnActionEvent event){
    Presentation presentation = event.getPresentation();
    DataContext dataContext = event.getDataContext();
    Project project = CommonDataKeys.PROJECT.getData(dataContext);
    if (project == null){
      presentation.setEnabled(false);
      return;
    }

    Editor editor = CommonDataKeys.EDITOR.getData(dataContext);

    final VirtualFile[] files = CommonDataKeys.VIRTUAL_FILE_ARRAY.getData(dataContext);

    if (editor != null){
      PsiFile file = PsiDocumentManager.getInstance(project).getPsiFile(editor.getDocument());
      if (file == null || file.getVirtualFile() == null) {
        presentation.setEnabled(false);
        return;
      }

      if (LanguageFormatting.INSTANCE.forContext(file)  != null) {
        presentation.setEnabled(true);
        return;
      }
    }
    else if (files!= null && areFiles(files)) {
      boolean anyFormatters = false;
      for (VirtualFile virtualFile : files) {
        if (virtualFile.isDirectory()) {
          presentation.setEnabled(false);
          return;
        }
        final PsiFile psiFile = PsiManager.getInstance(project).findFile(virtualFile);
        if (psiFile == null) {
          presentation.setEnabled(false);
          return;
        }
        final FormattingModelBuilder builder = LanguageFormatting.INSTANCE.forContext(psiFile);
        if (builder != null) {
          anyFormatters = true;
        }
      }
      if (!anyFormatters) {
        presentation.setEnabled(false);
        return;
      }
    }
    else if (files != null && files.length == 1) {
      // skip. Both directories and single files are supported.
    }
    else if (LangDataKeys.MODULE_CONTEXT.getData(dataContext) == null &&
             PlatformDataKeys.PROJECT_CONTEXT.getData(dataContext) == null) {
      PsiElement element = CommonDataKeys.PSI_ELEMENT.getData(dataContext);
      if (element == null) {
        presentation.setEnabled(false);
        return;
      }
      if (!(element instanceof PsiDirectory)) {
        PsiFile file = element.getContainingFile();
        if (file == null || LanguageFormatting.INSTANCE.forContext(file) == null) {
          presentation.setEnabled(false);
          return;
        }
      }
    }
    presentation.setEnabled(true);
  }

  @Nullable
  private static ReformatFilesOptions getReformatFilesOptions(@NotNull Project project, @NotNull VirtualFile[] files) {
    if (ApplicationManager.getApplication().isUnitTestMode()) {
      return myTestOptions;
    }
    ReformatFilesDialog dialog = new ReformatFilesDialog(project, files);
    if (!dialog.showAndGet()) {
      return null;
    }
    return dialog;
  }

  @Nullable
  private static ReformatFilesOptions getLayoutProjectOptions(@NotNull Project project, @Nullable Module module) {
    if (ApplicationManager.getApplication().isUnitTestMode()) {
      return myTestOptions;
    }

    final String text = module != null ? CodeInsightBundle.message("process.scope.module", module.getModuleFilePath())
                                       : CodeInsightBundle.message("process.scope.project", project.getPresentableUrl());

    final boolean enableOnlyVCSChangedRegions = module != null ? FormatChangedTextUtil.hasChanges(module)
                                                               : FormatChangedTextUtil.hasChanges(project);

    LayoutProjectCodeDialog dialog =
      new LayoutProjectCodeDialog(project, CodeInsightBundle.message("process.reformat.code"), text, enableOnlyVCSChangedRegions);
    if (!dialog.showAndGet()) {
      return null;
    }
    return dialog;
  }

  @TestOnly
  protected static void setTestOptions(ReformatFilesOptions options) {
    myTestOptions = options;
  }

  public static boolean areFiles(final VirtualFile[] files) {
    if (files == null) return false;
    if (files.length < 2) return false;
    for (VirtualFile virtualFile : files) {
      if (virtualFile.isDirectory()) return false;
    }
    return true;
  }

  //public LayoutCodeOptions getLastRunReformatCodeOptions() {
  //  if (ApplicationManager.getApplication().isUnitTestMode()) {
  //    return myTestOptions;
  //  }
  //  return new LastRunReformatCodeOptionsProvider(PropertiesComponent.getInstance());
  //}
}

<|MERGE_RESOLUTION|>--- conflicted
+++ resolved
@@ -125,51 +125,18 @@
       }
     }
 
-<<<<<<< HEAD
     if (file == null && dir != null) {
-=======
-    boolean optimizeImports = ReformatFilesDialog.isOptmizeImportsOptionOn();
-    boolean processWholeFile = false;
-    boolean processChangedTextOnly = PropertiesComponent.getInstance().getBoolean(LayoutCodeConstants.PROCESS_CHANGED_TEXT_KEY, false);
-    boolean rearrangeEntries = getLastSavedRearrangeCbState(project, file);
-
-    final boolean showDialog = EditorSettingsExternalizable.getInstance().getOptions().SHOW_REFORMAT_DIALOG;
-
-    if (file == null && dir == null) return;
-    if (file == null) {
->>>>>>> 8b15310d
       DirectoryFormattingOptions options = getDirectoryFormattingOptions(project, dir);
       if (options != null) {
         reformatDirectory(project, dir, options);
       }
       return;
     }
-<<<<<<< HEAD
-=======
-
-    if (showDialog) {
-      LayoutCodeOptions selectedFlags = getLayoutCodeOptions(project, file, dir, hasSelection);
-      if (selectedFlags == null)
-        return;
->>>>>>> 8b15310d
 
     if (file == null || editor == null) return;
 
-<<<<<<< HEAD
     LastRunReformatCodeOptionsProvider provider = new LastRunReformatCodeOptionsProvider(PropertiesComponent.getInstance());
     ReformatCodeRunOptions currentRunOptions = provider.getLastRunOptions(file);
-=======
-      if (selectedFlags.isProcessDirectory()) {
-        assert dir != null : "File = " + file + ", Element = " + CommonDataKeys.PSI_ELEMENT.getData(dataContext);
-        reformatDirectory(project, dir, selectedFlags);
-        return;
-      }
-    }
-
-    if (!showDialog && processChangedTextOnly && isChangeNotTrackedForFile(project, file)) {
-      processChangedTextOnly = false;
-    }
->>>>>>> 8b15310d
 
     TextRangeType processingScope = currentRunOptions.getTextRangeType();
     if (hasSelection) {
@@ -184,21 +151,8 @@
       processingScope = TextRangeType.WHOLE_FILE;
     }
 
-<<<<<<< HEAD
     currentRunOptions.setProcessingScope(processingScope);
     new CodeProcessor(file, editor, currentRunOptions).processCode();
-=======
-    if (rearrangeEntries) {
-      if (processSelectedText && editor != null) {
-        processor = new RearrangeCodeProcessor(processor, editor.getSelectionModel());
-      }
-      else {
-        processor = new RearrangeCodeProcessor(processor);
-      }
-    }
-
-    processor.run();
->>>>>>> 8b15310d
   }
 
 
@@ -451,12 +405,5 @@
     }
     return true;
   }
-
-  //public LayoutCodeOptions getLastRunReformatCodeOptions() {
-  //  if (ApplicationManager.getApplication().isUnitTestMode()) {
-  //    return myTestOptions;
-  //  }
-  //  return new LastRunReformatCodeOptionsProvider(PropertiesComponent.getInstance());
-  //}
 }
 
